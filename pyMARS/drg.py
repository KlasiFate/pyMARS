--- conflicted
+++ resolved
@@ -87,7 +87,6 @@
                 #            error_list[reaction] = [reaction_number, reactants[species_a], products[species_a]]
                 if reaction_production_rate != 0:
                     #for species_a in all_species:
-<<<<<<< HEAD
                     #for species_a in products:
                     #    molar_coeff_A = float(products[species_a])
                     #    #molar_coeff_A = float(reactants[species_a])
@@ -147,23 +146,6 @@
                                         ri_partial[partial_name] += (reaction_production_rate*-mcA)
                                     except KeyError:
                                         ri_partial[partial_name] = (reaction_production_rate*-mcA)
-
-=======
-                    for species_a in products:
-                        molar_coeff_A = float(products[species_a])
-                        #molar_coeff_A = float(reactants[species_a])
-                        #this is denominator
-                        ri_total[species_a] += abs(reaction_production_rate* molar_coeff_A)
-                        for species_b in all_species:
-                        #for species_b in products:
-                            partial_name = species_a + '_' + species_b
-                            if species_a == species_b:
-                                continue
-                            #this is numerator
-                            try:
-                                ri_partial[partial_name] += abs((reaction_production_rate*molar_coeff_A))
-                            except KeyError:
-                                ri_partial[partial_name] = abs((reaction_production_rate*molar_coeff_A))
                     #alternate method for calculating total production rate
                     if reaction_production_rate > 0:
                         for species in products:
@@ -175,9 +157,6 @@
                                 ri_total[species] += float(reaction_production_rate*products[species])
                             for species in reactants:
                                 ri_total[species] += float(reaction_production_rate*reactants[species])
->>>>>>> 39a0e8f7
-
-
             #check to make sure calculated net production rate is correct
             # this is numerator
             for value in ri_total:
