# pyMARS

[![DOI](https://zenodo.org/badge/51664233.svg)](https://zenodo.org/badge/latestdoi/51664233)
[![License](https://img.shields.io/badge/license-MIT-blue.svg)](https://opensource.org/licenses/MIT)
[![Code of Conduct](https://img.shields.io/badge/code%20of%20conduct-contributor%20covenant-green.svg)](http://contributor-covenant.org/version/1/4/)

Python-based (chemical kinetic) Model Automatic Reduction Software (pyMARS) consists of multiple techniques for reducing the size and complexity of detailed chemical kinetic models.  pyMARS requires mechanisms to be stored in the Cantera format to be reduced.  However, running pyMARS with a CHEMKIN file will convert it into a Cantera file that can then be used.  The --convert option can then be used to turn the reduced model back into the CHEMKIN format.  

pyMARS currently consists of four methods for model reduction:

 1. Directed relation graph (DRG)
 2. Directed relation graph with error propagation (DRGEP)
 3. Sensativity analysis (SA) 
 4. Path flux analysis (PFA)

All of these methods are documented in liturature.  Sensativity analysis must be performed after the completion of another method.  Additional reduction stages are currently under development and testing.

See the following publications for more detail:

 * KE Niemeyer, CJ Sung, and MP Raju. Skeletal mechanism generation for surrogate fuels using directed relation graph with error propagation and sensitivity analysis. *Combust. Flame*, 157(9):1760--1770, 2010. doi:[10.1016/j.combustflflame.2009.12.022](https://doi.org/10.1016/j.combustflflame.2009.12.022)
 * KE Niemeyer and CJ Sung. On the importance of graph search algorithms for DRGEP-based mechanism reduction methods. *Combust. Flame*, 158(8):1439--1443, 2011. doi:[10.1016/j.combustflflame.2010.12.010](https://doi.org/10.1016/j.combustflflame.2010.12.010).
 * KE Niemeyer and CJ Sung. Mechanism reduction for multicomponent surrogates: A case study using toluene reference fuels.  *Combust. Flame*, in press, 2014. doi:[10.1016/j.combustflame.2014.05.001](https://doi.org/10.1016/j.combustflame.2014.05.001)
 * TF Lu and CK Law. *Combustion and Flame*, 154:153--163, 2008. doi:[10.1016/j.combustflame.2007.11.013](https://doi.org/10.1016/j.combustflame.2007.11.013)

## Usage

While running pyMARS, make sure that you are using an up to date version of Python 3 with Cantera installed.  pyMARS no longer works with Python 2.7.  

To install:
     `python setup.py install`

pyMARS is called from terminal via `pyMARS.py`
which can be found in the pyMARS directory.

example:
    `python pyMARS.py --file ../example_files/gri30.cti --run_drgep --conditions ../example_files/example_input_file.txt --species CH4,O2,N2,CO2,H2O --error 5 --target CH4,O2`

<<<<<<< HEAD
This will run pyMARS with the gri30.cti mechanism with the initial conditions listed in the example file.  pyMARS will give the autoignition times as well as a plot of the autignition simulation for each inital condition.  Then, pyMARS will reduce the mechanism using the DRGEP method with the given target species until the error reaches 5 percent.  The species listed under species will not be removed from the model under any circumstance.
=======
This will run pyMARS with the gri30.cti mechanism with the initial conditions listed in the example file.  pyMARS will record data from the autignition simulation for each inital condition.  Then, pyMARS will reduce the mechanism using the DRGEP method with the given target species until the error reaches 5 percent.  The species listed under species will not be removed from the model under any circumstance. 
>>>>>>> fccd40b3

## Options

Running pyMARS without any options will show a list of all possible options.  The options supported by pyMARS are:

  * --file: The file given for this option should be the mechanism for pyMARS to act on.  
  * --conditions: A file that contains all of the initial conditions for autoignition.  See the example given for formatting.  
  * --convert: Calling this option will convert the given Cantera file to the CHEMKIN format.  
  * --thremo: This option holds the thermo data file if your CHEMKIN model has one.  
  * --transport:  This option holds the transport data file if your CHEMKIN model has one.  
  * --species:  Any species included in this comma seperated list will not be removed from the model no matter what.
  * --error:  This value is the maximum error level that will be allowed for the reduced model.  Error percentage is calulated by comparing autoignition delays from the original and reduced models.  
  * --target: Comma seperated list of target species for model reduction.  
  * --run_drg: This option will run the DRG method for model reduction on the given model.  It requires a given error and target species through the --error and --target options.  
<<<<<<< HEAD
  * --run_drgep: This option will run the DRGEP method for model reduction on the given model.  It requires a given error and target species through the --error and --target options.
  * --plot: Plots the autoignition simulations for all of the initial conditions for the original mechanism.  
  * --points: Prints the range of the sampling points on the screen.
  * --write_ai_times: Creates a file containing the autoignition times for the original mechanism.  
=======
  * --run_drgep: This option will run the DRGEP method for model reduction on the given model.  It requires a given error and target species through the --error and --target options. 
  * --run_sa: Run a sensativity analysis after completing another reduction method.                           
  * --ep_star: A float to be used as the ep star value for the sensativity analysis.  
>>>>>>> fccd40b3

## Citation

Please refer to the CITATION file for information about citing pyMARS when used in a scholarly work.

## License

pyMARS is released under the MIT license, see LICENSE for details.

If you use this package as part of a scholarly publication, it may be appropriate to cite the following papers in addition to this resource:

 * KE Niemeyer, CJ Sung, and MP Raju. Skeletal mechanism generation for surrogate fuels using directed relation graph with error propagation and sensitivity analysis. *Combust. Flame*, 157(9):1760--1770, 2010. doi:[10.1016/j.combustflflame.2009.12.022](https://doi.org/10.1016/j.combustflflame.2009.12.022)
 * KE Niemeyer and CJ Sung. On the importance of graph search algorithms for DRGEP-based mechanism reduction methods. *Combust. Flame*, 158(8):1439--1443, 2011. doi:[10.1016/j.combustflflame.2010.12.010](https://doi.org/10.1016/j.combustflflame.2010.12.010).
 * KE Niemeyer and CJ Sung. Mechanism reduction for multicomponent surrogates: A case study using toluene reference fuels.  *Combust. Flame*, in press, 2014. doi:[10.1016/j.combustflame.2014.05.001](https://doi.org/10.1016/j.combustflame.2014.05.001)

## Code of Conduct

In order to have a more open and welcoming community, pyMARS adheres to a code of conduct adapted from the [Contributor Covenant](http://contributor-covenant.org) code of conduct.

Please adhere to this code of conduct in any interactions you have in the pyMARS community. It is strictly enforced on all official PyKED repositories, websites, and resources. If you encounter someone violating these terms, please let the project lead (@kyleniemeyer) know via email at <kyle.niemeyer@gmail.com> and we will address it as soon as possible.<|MERGE_RESOLUTION|>--- conflicted
+++ resolved
@@ -4,13 +4,13 @@
 [![License](https://img.shields.io/badge/license-MIT-blue.svg)](https://opensource.org/licenses/MIT)
 [![Code of Conduct](https://img.shields.io/badge/code%20of%20conduct-contributor%20covenant-green.svg)](http://contributor-covenant.org/version/1/4/)
 
-Python-based (chemical kinetic) Model Automatic Reduction Software (pyMARS) consists of multiple techniques for reducing the size and complexity of detailed chemical kinetic models.  pyMARS requires mechanisms to be stored in the Cantera format to be reduced.  However, running pyMARS with a CHEMKIN file will convert it into a Cantera file that can then be used.  The --convert option can then be used to turn the reduced model back into the CHEMKIN format.  
+Python-based (chemical kinetic) Model Automatic Reduction Software (pyMARS) consists of multiple techniques for reducing the size and complexity of detailed chemical kinetic models.  pyMARS requires mechanisms to be stored in the Cantera format to be reduced.  However, running pyMARS with a CHEMKIN file will convert it into a Cantera file that can then be used.  The --convert option can then be used to turn the reduced model back into the CHEMKIN format.
 
 pyMARS currently consists of four methods for model reduction:
 
  1. Directed relation graph (DRG)
  2. Directed relation graph with error propagation (DRGEP)
- 3. Sensativity analysis (SA) 
+ 3. Sensativity analysis (SA)
  4. Path flux analysis (PFA)
 
 All of these methods are documented in liturature.  Sensativity analysis must be performed after the completion of another method.  Additional reduction stages are currently under development and testing.
@@ -24,7 +24,7 @@
 
 ## Usage
 
-While running pyMARS, make sure that you are using an up to date version of Python 3 with Cantera installed.  pyMARS no longer works with Python 2.7.  
+While running pyMARS, make sure that you are using an up to date version of Python 3 with Cantera installed.  pyMARS no longer works with Python 2.7.
 
 To install:
      `python setup.py install`
@@ -35,35 +35,24 @@
 example:
     `python pyMARS.py --file ../example_files/gri30.cti --run_drgep --conditions ../example_files/example_input_file.txt --species CH4,O2,N2,CO2,H2O --error 5 --target CH4,O2`
 
-<<<<<<< HEAD
-This will run pyMARS with the gri30.cti mechanism with the initial conditions listed in the example file.  pyMARS will give the autoignition times as well as a plot of the autignition simulation for each inital condition.  Then, pyMARS will reduce the mechanism using the DRGEP method with the given target species until the error reaches 5 percent.  The species listed under species will not be removed from the model under any circumstance.
-=======
-This will run pyMARS with the gri30.cti mechanism with the initial conditions listed in the example file.  pyMARS will record data from the autignition simulation for each inital condition.  Then, pyMARS will reduce the mechanism using the DRGEP method with the given target species until the error reaches 5 percent.  The species listed under species will not be removed from the model under any circumstance. 
->>>>>>> fccd40b3
+This will run pyMARS with the GRI Mech 3.0 model with the initial conditions listed in the example file. pyMARS will record data from the autoignition simulation for each initial condition. Then, pyMARS will reduce the model using the DRGEP method with the given target species until the error reaches 5%. The species listed under species will not be removed from the model under any circumstance.
 
 ## Options
 
 Running pyMARS without any options will show a list of all possible options.  The options supported by pyMARS are:
 
-  * --file: The file given for this option should be the mechanism for pyMARS to act on.  
-  * --conditions: A file that contains all of the initial conditions for autoignition.  See the example given for formatting.  
-  * --convert: Calling this option will convert the given Cantera file to the CHEMKIN format.  
-  * --thremo: This option holds the thermo data file if your CHEMKIN model has one.  
-  * --transport:  This option holds the transport data file if your CHEMKIN model has one.  
+  * --file: The file given for this option should be the mechanism for pyMARS to act on.
+  * --conditions: A file that contains all of the initial conditions for autoignition.  See the example given for formatting.
+  * --convert: Calling this option will convert the given Cantera file to the CHEMKIN format.
+  * --thremo: This option holds the thermo data file if your CHEMKIN model has one.
+  * --transport:  This option holds the transport data file if your CHEMKIN model has one.
   * --species:  Any species included in this comma seperated list will not be removed from the model no matter what.
-  * --error:  This value is the maximum error level that will be allowed for the reduced model.  Error percentage is calulated by comparing autoignition delays from the original and reduced models.  
-  * --target: Comma seperated list of target species for model reduction.  
-  * --run_drg: This option will run the DRG method for model reduction on the given model.  It requires a given error and target species through the --error and --target options.  
-<<<<<<< HEAD
+  * --error:  This value is the maximum error level that will be allowed for the reduced model.  Error percentage is calulated by comparing autoignition delays from the original and reduced models.
+  * --target: Comma seperated list of target species for model reduction.
+  * --run_drg: This option will run the DRG method for model reduction on the given model.  It requires a given error and target species through the --error and --target options.
   * --run_drgep: This option will run the DRGEP method for model reduction on the given model.  It requires a given error and target species through the --error and --target options.
-  * --plot: Plots the autoignition simulations for all of the initial conditions for the original mechanism.  
-  * --points: Prints the range of the sampling points on the screen.
-  * --write_ai_times: Creates a file containing the autoignition times for the original mechanism.  
-=======
-  * --run_drgep: This option will run the DRGEP method for model reduction on the given model.  It requires a given error and target species through the --error and --target options. 
-  * --run_sa: Run a sensativity analysis after completing another reduction method.                           
-  * --ep_star: A float to be used as the ep star value for the sensativity analysis.  
->>>>>>> fccd40b3
+  * --run_sa: Run a sensitivity analysis after completing another reduction method.
+  * --ep_star: A float to be used as the ep star value for the sensitivity analysis.
 
 ## Citation
 
@@ -81,6 +70,6 @@
 
 ## Code of Conduct
 
-In order to have a more open and welcoming community, pyMARS adheres to a code of conduct adapted from the [Contributor Covenant](http://contributor-covenant.org) code of conduct.
+To have a more open and welcoming community, pyMARS adheres to a code of conduct adapted from the [Contributor Covenant](http://contributor-covenant.org) code of conduct.
 
 Please adhere to this code of conduct in any interactions you have in the pyMARS community. It is strictly enforced on all official PyKED repositories, websites, and resources. If you encounter someone violating these terms, please let the project lead (@kyleniemeyer) know via email at <kyle.niemeyer@gmail.com> and we will address it as soon as possible.